--- conflicted
+++ resolved
@@ -283,7 +283,6 @@
         page_manager.delete_record(&mut page, id.slot)
     }
 
-<<<<<<< HEAD
     /// 修改记录
     pub fn update_record(&mut self, buffer_manager: &mut BufferManager, id: RecordId, set_pairs: Vec<(String, Value)>) -> Result<()> {
         // 检查页面 ID 是否属于该表
@@ -337,8 +336,6 @@
         Ok(())
     }
     
-=======
->>>>>>> 1960646e
     /// 获取记录
     pub fn get_record(&self, buffer_manager: &mut BufferManager, id: RecordId) -> Result<Record> {
         if !self.page_ids.contains(&id.page_id) {
